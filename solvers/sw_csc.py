# Author: Remi Flamary <remi.flamary@polytechnique.edu>
#         Laurent Dragoni
#
# License: MIT License

from benchopt import BaseSolver
from benchopt import safe_import_context

with safe_import_context() as import_ctx:

    import numpy as np
    import celer


class Solver(BaseSolver):
    name = 'sliding_windows'  # alphacsc

    install_cmd = 'conda'
    requirements = ['pip:celer']
    stopping_strategy = 'tolerance'
    parameters = {
        'window': ['full', 'sliding'],
        'solver': ['celer']
    }

    # def skip(self, D, y, lmbd, positive):
    #     if positive:
    #         return True, "SW can only handle positive=False"

    #     return False, None

    # Store the information to compute the objective. The parameters of this
    # function are the keys of the dictionary obtained when calling
    # ``Objective.to_dict``.
    def set_objective(self, D, y, lmbd, positive):
        self.D = np.transpose(D[:, None, :], (1, 2, 0))
        self.y = y[None, :, 0]
        self.lmbd = lmbd
        self.positive = positive

    # Main function of the solver, which computes a solution estimate.
    def run(self, tol):

        itermax = 10000

        if self.window == 'full':
            self.w = working_set_convolutional(
                self.y, self.D, self.lmbd, itermax=itermax,
                verbose=False, kkt_stop=tol, log=False,
                solver=self.solver, positive=self.positive
            )

        elif self.window == 'sliding':
            self.w = sliding_window_working_set(
                self.y, self.D, self.lmbd, itermax=itermax,
                verbose=False, kkt_stop=tol, log=False,
                solver=self.solver, positive=self.positive
            )

    # Return the solution estimate computed.
    def get_result(self):
        return np.reshape(
            self.w, (self.D.shape[2], self.y.shape[1], 1)
        )[:, :-self.D.shape[1]+1, :]


fmt_verb = '| {:4d} | {:4d} | {:1.5e} |'
fmt_verb2 = '| {:4s} | {:4s} | {:11s} |'


<<<<<<< HEAD
def solve_lasso(y, H, a0, lambd, tol=1e-4, verbose=False, solver='celer', positive=False):
=======
def solve_lasso(y, H, a0, lambd, tol=1e-4, solver='celer', positive=False):
>>>>>>> fcef5dcf

    """
    Wrapper of spams.fistaFlat for the Lasso.

    Parameters
    ----------
    y : vector
        vector of observations (size: ET),
    H : matrix
        design matrix (size: ETxNT),
    a0 : vector
        first iterate (size: NT),
    lambd : float
        regularization parameter of the Lasso,
    solver : str
        solver used to solve the lasso problem.
    positive : bool
        Whether or not to import positivity constraints on the Lasso.

    Returns
    -------
    z : vector
        solution of the Lasso given by spams.fistaFlat (size: NT).
    """
    if solver == 'celer':
        # we need to use lambd / n_samples as the l2 loss is scaled by this
        # term in celer.
        clf = celer.Lasso(
            lambd / y.shape[0], warm_start=True,
            fit_intercept=False, tol=tol*0.01, positive=positive
        )
        clf.coef_ = a0[:, 0]
        clf.fit(H, y[:, 0])

        print(clf.coef_[:, None])

        return clf.coef_[:, None]
    else:
        raise ValueError('Bad solver')


def optimality_conditions(y, H, a):
    """Computation of the optimality conditions of the Lasso.

    This computation simply performs products of big matrices without taking
    advantage of the particular structure of H, not efficient in practice.

    Parameters
    ----------
    y : vector
        vector of observations (size: ET),
    H : matrix
        design matrix (size: ET, NT),
    a : vector
        current estimation of the activations (size: NT).

    Returns
    -------
    vector,
        the optimality conditions for the current estimation of
        the activations (size: NT).
    """
    return np.dot(H.T, (np.dot(H, a) - y))


def H_column_full(W, T, j):

    """
    Computes the full j-th column of matrix H.

    Parameters
    ----------
        W : matrix
         matrix of the shapes of the action potentials (size: E, l, N),
        T : int
         number of time steps,
        j : int
         number of the column in H we want to compute.

    Returns
    -------
        Hj : vector
         the j-th column of matrix H (size: ET).
    """

    E = W.shape[0]  # number of electrodes
    # number of sampling times for the shapes of the action potentials
    L = W.shape[1]

    r = int(j / T)  # neuron corresponding to j
    time = int(j % T)  # time corresponding to j

    # column storing the relevant action potential shapes
    Hj = np.zeros((E*T, 1))

    for p in range(E):
        shape_p = W[p, :, r]
        Hj[p*T+time:np.min((p*T+time+L, (p+1)*T))] = (
            shape_p[0:np.min((p*T+time+L, (p+1)*T)) - (p*T+time), None]
        )

    return Hj


def H_column_window(W, w, neuron, time):

    """Computes the column of matrix H.

    This corresponds to the given neuron and time, for a temporal
    window of size w.

    Parameters
    ----------
    W : matrix
        matrix of the shapes of the action potentials (size: E, l, N),
    w : int
        size of the temporal window,
    neuron : int
        neuron number of the desired column,
    time : int
        time of the desired column.

    Returns
    -------
    Hj : vector
        the column of matrix H which corresponds to the given neuron and time,
        for a temporal window of size w (size: Ew).
    """

    E = W.shape[0]  # number of electrodes
    # number of sampling times for the shapes of the action potentials
    L = W.shape[1]

    Hj = np.zeros(E*w)  # column storing the relevant action potential shapes

    for p in range(E):

        shape_p = W[p, :, neuron]
        left_bound = p*w+time
        right_bound = np.min((p*w+time+L, (p+1)*w))
        length = right_bound - left_bound
        Hj[left_bound:right_bound] = shape_p[0:length]

    return Hj


def optimality_conditions_corr(y, H, a, W, T):

    """Computation of the optimality conditions of the Lasso.

    This uses efficient product $H.T * (Hx - y)$ as a correlation.

    Parameters
    ----------
    y : vector
        vector of observations (size: ET),
    H : matrix
        design matrix (size: ET, NT),
    a : vector
        current estimation of the activations (size: NT),
    W : matrix
        matrix of the shapes of the action potentials (size: E, l, N),
    T : int
        number of time steps.

    Returns
    -------
    grad : vector
        the vector of optimality conditions for the current estimation of
        the activations (size: NT).
    """

    E = W.shape[0]  # number of electrodes
    L = W.shape[1]  # number of sampling times for the action potentials
    N = W.shape[2]  # number of neurons
    R = np.dot(H, a) - y  # residual
    grad = np.zeros((N*T, 1))

    for r in range(N):
        for p in range(E):
            shapepr = W[p, :, r]  # shape of neuron r on electrode d
            Rp = R[p*T: (p+1)*T, 0]
            grad[r*T: (r+1)*T, 0] += np.correlate(
                Rp, shapepr, mode="full"
            )[L-1:]

    return grad


def optimality_conditions_corr_window(y, H, a, W, w):

    """Computation of the optimality conditions of the Lasso.

    Restricted on a temporal window of size w, wth efficient product
    $H.T * (Hx - y)$ as a correlation.

    Parameters
    ----------
    y : vector
        vector of observations (size: ET),
    H : matrix
        design matrix (size: ET, NT),
    a : vector
        current estimation of the activations (size: NT),
    W : matrix
        matrix of the shapes of the action potentials (size: E, l, N),
    w : int
        size of the temporal window.

    Returns
    -------
    grad : vector
        the optimality conditions for the current estimation of the
        activations, restricted on a temporal window of size w (size: Nw).
    """

    E = W.shape[0]  # number of electrodes
    # number of sampling times for the shapes of the action potentials
    L = W.shape[1]
    N = W.shape[2]  # number of neurons
    R = np.dot(H, a) - y  # residual
    grad = np.zeros((N, w))

    for r in range(N):
        for p in range(E):
            shapepr = W[p, :, r]  # shape of neuron r on electrode p
            Rp = R[p*w:(p+1)*w, 0]
            grad[r, :] += np.correlate(Rp, shapepr, mode="full")[L-1:]

    return grad


def generic_working_set(S, H, N, lambd, itermax=1000, verbose=False,
                        kkt_stop=1e-3, log=False):

    """Generic working set.

    Naive computations of the optimality conditions.
    Works with the whole matrix H: very high memory cost in high dimension.

    Parameters
    ----------
    S : matrix
        matrix of the measured signals (size: E, T),
    H : matrix
        design matrix (size: ET, NT),
    N : int
        number of neurons,
    lambd : float
        regularization parameter of the Lasso,
    itermax : int, optional
        maximal number of iterations,
    verbose : boolean, optional
        print optimality conditions and iterations if set to True,
    kkt_stop : float, optional
        tolerance parameter for the stopping criterion based on the
        optimality conditions,
    log : boolean, optional
        also returns LOG if set to True.

    Returns
    ----------
    asol : vector,
        estimated activations (size: NT),
    LOG : dict, optional
        informations about the execution of the function.
    """

    T = S.shape[1]  # number of time steps

    # Vectorization step
    y = S.reshape((-1, 1))  # signal vector
    # vector candidate as solution of the initial problem
    asol = np.zeros((N*T, 1))

    # Computation of the optimality conditions and initialization
    # of the working set
    gd = optimality_conditions(y, H, asol)
    new_index = int(np.argmax(np.abs(gd)))
    J = [new_index]  # working set

    kkt_viol = [np.abs(gd[new_index])]

    loop = True
    niter = 1

    while loop:

        # Update of the Lasso
        Htilde = H[:, J]  # reduction of the problem on J
        atilde0 = asol[J]
        # computation of the solution on the subproblem
        atildesol = solve_lasso(y, Htilde, atilde0, lambd)

        # Computation of the optimality conditions
        gd = np.dot(H.T, (np.dot(Htilde, atildesol) - y))
        # Remove the coordinates already in J
        gd[J, 0] = 0

        # Checking the violation of the optimality conditions
        ind = np.argmax(np.abs(gd), axis=0)[0]
        viol = abs(gd[ind])[0]

        kkt_viol.append(viol)

        if verbose:
            if ((niter-1) % 20) == 0:
                print(fmt_verb2.format('It', 'N AS', 'KKT viol'))
                print('-'*len(fmt_verb2.format('It', 'NbAS', 'KKT viol')))
            print(fmt_verb.format(niter, np.sum(np.abs(atildesol) > 0),
                                  viol / lambd))

        if viol > lambd*(1+kkt_stop):
            J.append(ind)
        else:
            loop = False
            if verbose:
                print('Convergence in optimality conditions')

        if niter >= itermax:
            loop = False
            if verbose:
                print('Max iteration reached')

        niter += 1

    asol = np.zeros((N*T, 1))
    asol[J] = atildesol  # new candidate as solution of the initial problem

    if log:
        LOG = {}
        LOG['kkt_viol'] = kkt_viol
        LOG['J'] = J
        LOG['atildesol'] = atildesol

        return asol, LOG
    else:
        return asol


def working_set_convolutional(S, W, lambd, itermax=1000, kkt_stop=1e-4,
                              verbose=False, log=False, solver='celer',
                              positive=False):

    """
     Working set, computing the optimality conditions with the convolution.

     Parameters
    ----------
    S : matrix
        matrix of the measured signals (size: E, T),
    W : matrix
        matrix of the shapes of the action potentials (size: E, l, N),
    lambd : float
        regularization parameter of the Lasso,
    itermax : int, optional
        maximal number of iterations,
    verbose : boolean, optional
        print optimality conditions and iterations if set to True,
    kkt_stop : float, optional
        tolerance parameter for the stopping criterion based on the
        optimality conditions,
    log : boolean, optional
        also returns LOG if set to True.
    solver :str, optional
        Solver to solve lasso sub problems.

    Returns
    ----------
    asol : vector,
        estimated activations (size: NT),
    LOG : dict, optional
        informations about the execution of the function.
    """

    N = W.shape[2]  # number of neurons
    T = S.shape[1]  # number of time steps

    # Vectorization steps
    y = S.reshape((-1, 1))  # signal vector
    Htilde = np.zeros((y.shape[0], 0))
    atilde = np.zeros((0, 1))

    # Initialization of the working set
    J = []  # working set
    kkt_viol = []

    loop = True
    niter = 1
    while loop:

        # Computation of the optimality condition and initialization
        # of the working set
        gd = optimality_conditions_corr(y, Htilde, atilde, W, T)
        gd[J, 0] = 0  # remove the coordinates already in the working set
        if positive:
            gd[gd < 0] = 0

        new_index = np.argmax(np.abs(gd), axis=0)[0]

        # Checking the violation of the optimality conditions
        viol = abs(gd[new_index])[0]
        kkt_viol.append(viol)
        if viol <= lambd*(1+kkt_stop):
            if verbose:
                print('Convergence in optimality conditions')
            break

        # Add this new index
        Htilde = np.column_stack(
            (Htilde, H_column_full(W, T, new_index))
        )
        atilde = np.row_stack((atilde, 0))

        # Extract non zero lines of Htilde
        sel = np.any(Htilde, 1)
        Htilde2 = Htilde[sel, :]
        y2 = y[sel, :]

        # Solve the Lasso with the new index
        atilde = solve_lasso(
<<<<<<< HEAD
            y2, Htilde2, atilde, lambd, tol=kkt_stop, solver=solver, positive=positive
=======
            y2, Htilde2, atilde, lambd, tol=kkt_stop, solver=solver,
            positive=positive
>>>>>>> fcef5dcf
        )

        if verbose:
            if ((niter-1) % 20) == 0:
                print(fmt_verb2.format('It', 'N AS', 'KKT viol'))
                print('-'*len(fmt_verb2.format('It', 'NbAS', 'KKT viol')))
            print(
                fmt_verb.format(niter, np.sum(np.abs(atilde) > 0), viol/lambd)
            )

        J.append(new_index)

        if niter >= itermax:
            loop = False
            if verbose:
                print('Max iteration reached')

        niter += 1

    asol = np.zeros((N*T, 1))
    asol[J] = atilde

    if log:
        LOG = {}
        LOG['kkt_viol'] = kkt_viol
        LOG['J'] = J
        LOG['atilde'] = atilde

        return asol, LOG
    else:
        return asol


def sliding_window_working_set(S, W, lambd, itermax=1000, kkt_stop=1e-3,
                               verbose=False, log=False, solver='celer',
                               positive=False):

    """Sliding Window Working set.

    Presented in the article: https://doi.org/10.1007/s10440-022-00494-x.
    Solves the Lasso problem by exploring the signal with a sliding window.

     Parameters
    ----------
    S : matrix
        matrix of the measured signals (size: E, T),
    W : matrix
        matrix of the shapes of the action potentials (size: E, l, N),
    lambd : float
        regularization parameter of the Lasso,
    itermax : int, optional
        maximal number of iterations,
    verbose : boolean, optional
        print optimality conditions and iterations if set to True,
    kkt_stop : float, optional
        tolerance parameter for the stopping criterion based on the
        optimality conditions,
    log : boolean, optional
        also returns LOG if set to True.
    solver :str, optional
        Solver to solve lasso sub problems.

    Returns
    ----------
    x : vector,
        estimated activations (size: NT),
    LOG : dict, optional
        informations about the execution of the function.
    """

    E = W.shape[0]  # number of electrodes
    L = W.shape[1]  # size of the shapes
    N = W.shape[2]  # number of neurons
    T = S.shape[1]  # number of time steps

    # A solution
    A_sol = np.zeros((N, T))

    # Initial window borders
    w1 = 0  # left border of the window
    w2 = 4*L  # right border of the window

    J = []  # working set
    Omega = []  # list of windows infos
    kkt_viol = []  # violation values of the optimality conditions

    niter = 0  # while counter on a window

    S_loc = S[:, w1:w2]  # signal on the current window
    # vectorization of S_loc
    y_loc = S_loc.reshape((-1, 1))
    # design matrix on the current window
    Htilde_loc = np.zeros((E*(w2-w1), 0))
    # solution of the current window
    xtilde_loc = np.zeros((0, 1))
    activ_loc = []  # list of activations represented as tuples (neuron, time)
    # Caution: variables having the "loc" suffix are related
    # to the current window. Therefore note that a local time t corresponds
    # to a global time t + w1

    loop_global = True

    while loop_global:

        loop_window = True

        while loop_window:

            if niter >= itermax:
                loop_window = False
                if verbose:
                    print('Max window iteration achieved')
            else:
                niter += 1

            gd = optimality_conditions_corr_window(
                y_loc, Htilde_loc, xtilde_loc, W, w2-w1
            )
            if positive:
                gd[gd < 0] = 0

            if w2 == T:  # if end of signal
                gd_loc = gd[:, :]  # search activation in the whole window
            else:
                # search activation not in the last l indices
                gd_loc = gd[:, :w2-w1-L]
            # gd_loc with zeroes on the coordinates already activated
            gd_loc_zeroed = gd_loc
            for activ in activ_loc:
                gd_loc_zeroed[activ[0], activ[1]] = 0.0

            new_activ = np.unravel_index(
                np.abs(gd_loc_zeroed).argmax(), gd_loc_zeroed.shape
            )
            viol = abs(gd_loc_zeroed[new_activ])
            kkt_viol.append(viol)

            # if the optimality conditions are verified, quit current window
            if viol <= lambd*(1+kkt_stop):
                if verbose:
                    print('Convergence in KKT condition')
                break
            # else use this new activation
            else:
                # neuron corresponding to this activation
                new_activ_neuron = new_activ[0]
                # local time corresponding to this activation
                new_activ_time = new_activ[1]
                activ_loc.append((new_activ_neuron, new_activ_time))
                # store the activation in the global domain
                J.append(new_activ_neuron*T + w1 + new_activ_time)

                # Ajout du nouvel indice dans les objets
                Htilde_loc = np.column_stack((
                    Htilde_loc,
                    H_column_window(W, w2-w1, new_activ_neuron, new_activ_time)
                ))
                xtilde_loc = np.row_stack(
                    (xtilde_loc, 0)
                )

                # Sélection des lignes ne contenant pas que des zéros
                sel = np.any(Htilde_loc, 1)
                Htilde_loc2 = Htilde_loc[sel, :]
                y_loc2 = y_loc[sel, :]

                # Résolution du Lasso sur le problème réduit
                xtilde_loc = solve_lasso(
<<<<<<< HEAD
                    y_loc2, Htilde_loc2, xtilde_loc, lambd, tol=kkt_stop, 
=======
                    y_loc2, Htilde_loc2, xtilde_loc, lambd, tol=kkt_stop,
>>>>>>> fcef5dcf
                    solver=solver, positive=positive
                )

        # after convergence on current window, three cases:
        #   1.create new window,
        #   2.merge current window with last window,
        #   or 3.extend current window
        if activ_loc:  # if there is at least one activation

            first_activ_time_loc = min([activ[1] for activ in activ_loc])
            last_activ_time_loc = max([activ[1] for activ in activ_loc])

            # CASE 1: activations are far away from borders of current
            # window, can create a new window
            if first_activ_time_loc >= L and last_activ_time_loc <= w2-w1-2*L:

                # if there is enough space to create a new window of size 4*L,
                # do it
                if w2+3*L+1 <= T:
                    # for activ in range(len(activ_neurons_loc)):
                    for activ_idx in range(len(activ_loc)):
                        A_sol[
                            activ_loc[activ_idx][0], w1+activ_loc[activ_idx][1]
                        ] = xtilde_loc[activ_idx]
                    Omega.append([w1, w2, activ_loc])
                    w1 = w2-L+1
                    w2 = w2+3*L+1
                    niter = 0
                    S_loc = S[:, w1:w2]
                    y_loc = S_loc.reshape(
                        (-1, 1)
                    )
                    Htilde_loc = np.zeros(
                        (E*(w2-w1), 0)
                    )
                    xtilde_loc = np.zeros(
                        (0, 1)
                    )
                    activ_loc = []
                # if there is not enough space to create a new window
                # of size 4*L, extend the current one to the end of
                # the signal with new w2=T
                else:
                    # converged on a window which reaches end of signal,
                    # stop global loop
                    if w2 == T:
                        loop_global = False
                        for activ_idx in range(len(activ_loc)):
                            loc = activ_loc[activ_idx]
                            A_sol[loc[0], w1+loc[1]] = xtilde_loc[activ_idx]
                    w2_new = T

                    # Create a new Htilde for the extended window
                    Htilde_loc = np.zeros(
                        (E*(w2_new-w1), 0)
                    )
                    for activ_idx in range(len(activ_loc)):
                        loc = activ_loc[activ_idx]
                        Htilde_loc = np.column_stack((
                            Htilde_loc,
                            H_column_window(W, w2_new-w1, loc[0], loc[1])
                        ))

                    w2 = w2_new
                    niter = 0
                    S_loc = S[:, w1:w2]
                    y_loc = S_loc.reshape(
                        (-1, 1)
                    )

            # CASE 2: at least an activation close to the left border of
            # current window, need to merge with last window
            elif (first_activ_time_loc <= L-1 and
                  last_activ_time_loc <= w2-w1-2*L):

                # If there is at least a window in Omega
                if Omega:
                    # extract the infos of the previous window from Omega
                    previous_window_infos = Omega.pop()
                    previous_w1 = previous_window_infos[0]
                    previous_activ_loc = previous_window_infos[2]

                    # recompute Htilde_loc and xtilde_loc for the merging of
                    # the windows
                    Htilde_loc = np.zeros(
                        (E*(w2-previous_w1), 0)
                    )
                    previous_xtilde_loc = np.zeros(
                        (0, 1)
                    )
                    # add H columns and x estimates corresponding
                    # to previous activations
                    for activ_idx in range(len(previous_activ_loc)):
                        loc = previous_activ_loc[activ_idx]
                        Htilde_loc = np.column_stack((
                            Htilde_loc,
                            H_column_window(W, w2-previous_w1, loc[0], loc[1])
                        ))
                        previous_xtilde_loc = np.row_stack((
                            previous_xtilde_loc,
                            A_sol[loc[0], previous_w1+loc[1]]
                        ))
                    # convert the activation times of the current window for
                    # the merging of the windows: just need to translate
                    # these times with the correct shift
                    activ_loc_new = [(activ[0], activ[1]+w1-previous_w1)
                                     for activ in activ_loc]
                    # add H columns of current activs, have been shifted
                    # because previous_w1 is the new left border w1
                    for activ_idx in range(len(activ_loc)):
                        loc = activ_loc_new[activ_idx]
                        Htilde_loc = np.column_stack((
                            Htilde_loc,
                            H_column_window(W, w2-previous_w1, loc[0], loc[1])
                        ))
                    # merge the two estimated vectors
                    xtilde_loc = np.row_stack((
                        previous_xtilde_loc, xtilde_loc
                    ))
                    # merge the lists of activations
                    activ_loc = previous_activ_loc + activ_loc_new
                    # new left border of the merged window
                    w1 = previous_w1
                    niter = 0
                    S_loc = S[:, w1:w2]
                    y_loc = S_loc.reshape(
                        (-1, 1)
                    )
                # If there is no window in Omega
                else:
                    # if there is enough space to create a new window
                    # of size 4*L, do it
                    if w2+3*L+1 <= T:
                        for activ_idx in range(len(activ_loc)):
                            loc = activ_loc[activ_idx]
                            A_sol[loc[0], w1+loc[1]] = xtilde_loc[activ_idx]
                        Omega.append([w1, w2, activ_loc])
                        w1 = w2-L+1
                        w2 = w2+3*L+1
                        niter = 0
                        S_loc = S[:, w1:w2]
                        y_loc = S_loc.reshape(
                            (-1, 1)
                        )
                        Htilde_loc = np.zeros(
                            (E*(w2-w1), 0)
                        )
                        xtilde_loc = np.zeros(
                            (0, 1)
                        )
                        activ_loc = []
                    # if there is not enough space to create a new window of
                    # size 4*L, extend the current one to the end of the
                    # signal with new w2=T
                    else:
                        # converged on a window which reaches end of signal,
                        # stop global loop
                        if w2 == T:
                            loop_global = False
                            for activ_idx in range(len(activ_loc)):
                                loc = activ_loc[activ_idx]
                                A_sol[loc[0], w1+loc[1]] = xtilde_loc[activ_idx]  # noqa: E501
                        w2_new = T
                        # Extend lines of Htilde with zeros to match
                        # new size of window
                        # Create a new Htilde for the extended window
                        Htilde_loc = np.zeros(
                            (E*(w2_new-w1), 0)
                        )
                        for activ_idx in range(len(activ_loc)):
                            loc = activ_loc[activ_idx]
                            Htilde_loc = np.column_stack((
                                Htilde_loc,
                                H_column_window(W, w2_new-w1, loc[0], loc[1])
                            ))

                        w2 = w2_new
                        niter = 0
                        S_loc = S[:, w1:w2]
                        y_loc = S_loc.reshape(
                            (-1, 1)
                        )

            # CASE 3: at least an activation close to the right border of
            # current window, extend it
            elif (L <= first_activ_time_loc and
                  w2-w1-2*L+1 <= last_activ_time_loc):
                # converged on a window which reaches end of signal,
                # stop global loop
                if w2 == T:
                    loop_global = False
                    for activ_idx in range(len(activ_loc)):
                        loc = activ_loc[activ_idx]
                        A_sol[loc[0], w1+loc[1]] = xtilde_loc[activ_idx]
                w2_new = min(w2+L, T)

                # Create a new Htilde for the extended window
                Htilde_loc = np.zeros(
                    (E*(w2_new-w1), 0)
                )
                for activ_idx in range(len(activ_loc)):
                    loc = activ_loc[activ_idx]
                    Htilde_loc = np.column_stack((
                        Htilde_loc,
                        H_column_window(W, w2_new-w1, loc[0], loc[1])
                    ))

                w2 = w2_new
                niter = 0
                S_loc = S[:, w1:w2]
                y_loc = S_loc.reshape((-1, 1))

            # CASE 4
            elif (first_activ_time_loc <= L-1 and
                  w2-w1-2*L+1 <= last_activ_time_loc):
                # boolean indicating if the current window has been fusioned
                # with the previous one
                fusioned = 0

                # If there is at least a window in Omega
                if Omega:
                    fusioned = 1
                    # extract the infos of the previous window from Omega
                    previous_window_infos = Omega.pop()
                    previous_w1 = previous_window_infos[0]
                    previous_activ_loc = previous_window_infos[2]

                    # recompute Htilde_loc and xtilde_loc for the merging
                    # of the windows
                    Htilde_loc = np.zeros(
                        (E*(w2-previous_w1), 0)
                    )
                    previous_xtilde_loc = np.zeros(
                        (0, 1)
                    )
                    # add H columns and x estimates corresponding
                    # to previous activations
                    for activ_idx in range(len(previous_activ_loc)):
                        loc = previous_activ_loc[activ_idx]
                        Htilde_loc = np.column_stack((
                            Htilde_loc,
                            H_column_window(W, w2-previous_w1, loc[0], loc[1])
                        ))
                        previous_xtilde_loc = np.row_stack((
                            previous_xtilde_loc,
                            A_sol[loc[0], previous_w1+loc[1]]
                        ))
                    # convert the activation times of the current window
                    # for the merging of the windows: just need to translate
                    # these times with the correct shift
                    activ_loc_new = [(activ[0], activ[1]+w1-previous_w1)
                                     for activ in activ_loc]
                    # add H columns of current activs, have been shifted
                    # because previous_w1 is the new left border w1
                    for activ_idx in range(len(activ_loc)):
                        loc = activ_loc_new[activ_idx]
                        Htilde_loc = np.column_stack((
                            Htilde_loc,
                            H_column_window(W, w2-previous_w1, loc[0], loc[1])
                        ))
                    # merge the two estimated vectors
                    xtilde_loc = np.row_stack((
                        previous_xtilde_loc, xtilde_loc
                    ))
                    # merge the lists of activations activ_times_loc_new
                    activ_loc = previous_activ_loc + activ_loc_new
                    # new left border of the merged window
                    w1 = previous_w1
                    niter = 0
                    S_loc = S[:, w1:w2]
                    y_loc = S_loc.reshape(
                        (-1, 1)
                    )

                # Want to extend the window

                # converged on a window which reaches end of signal,
                # and did not fusion with previous window, stop global loop
                if w2 == T:
                    if not fusioned:
                        loop_global = False
                        for activ_idx in range(len(activ_loc)):
                            loc = activ_loc[activ_idx]
                            A_sol[loc[0], w1+loc[1]] = xtilde_loc[activ_idx]
                w2_new = min(w2+L, T)

                # Create a new Htilde for the extended window
                Htilde_loc = np.zeros(
                    (E*(w2_new-w1), 0)
                )
                for activ_idx in range(len(activ_loc)):
                    loc = activ_loc[activ_idx]
                    Htilde_loc = np.column_stack((
                        Htilde_loc,
                        H_column_window(W, w2_new-w1, loc[0], loc[1])
                    ))

                w2 = w2_new
                niter = 0
                S_loc = S[:, w1:w2]
                y_loc = S_loc.reshape((-1, 1))

            # CASE 5: should not enter here
            else:
                print('Warning: Case 5')
                print("first bound=", L)
                print("first_activ_time_loc=", first_activ_time_loc)
                print("last_activ_time_loc=", last_activ_time_loc)
                print("last bound=", w2-w1-2*L)
                break
        # if there is no activation
        else:
            # if there is enough space to create a new window of size 4*L,
            # do it
            if w2+3*L+1 <= T:
                Omega.append([w1, w2, []])
                w1 = w2-L+1
                w2 = w2+3*L+1
                niter = 0
                S_loc = S[:, w1:w2]
                y_loc = S_loc.reshape((-1, 1))
                Htilde_loc = np.zeros(
                    (E*(w2-w1), 0)
                )
                xtilde_loc = np.zeros((0, 1))
                activ_loc = []
            # if there is not enough space to create a new window of size 4*L,
            # extend the current one to the end of the signal with new w2=T
            else:
                # converged on a window which reaches end of signal,
                # stop global loop
                if w2 == T:
                    loop_global = False
                    for activ_idx in range(len(activ_loc)):
                        loc = activ_loc[activ_idx]
                        A_sol[loc[0], w1+loc[1]] = xtilde_loc[activ_idx]
                w2_new = T

                # Create a new Htilde for the extended window
                Htilde_loc = np.zeros(
                    (E*(w2_new-w1), 0)
                )
                for activ_idx in range(len(activ_loc)):
                    loc = activ_loc[activ_idx]
                    Htilde_loc = np.column_stack((
                        Htilde_loc,
                        H_column_window(W, w2_new-w1, loc[0], loc[1])
                    ))

                w2 = w2_new
                niter = 0
                S_loc = S[:, w1:w2]
                y_loc = S_loc.reshape((-1, 1))

    x = A_sol.reshape((-1, 1))

    if log:
        LOG = {}
        LOG['kkt_viol'] = kkt_viol
        LOG['J'] = J
        LOG['xtilde'] = xtilde_loc
        return x, LOG
    else:
        return x<|MERGE_RESOLUTION|>--- conflicted
+++ resolved
@@ -68,11 +68,7 @@
 fmt_verb2 = '| {:4s} | {:4s} | {:11s} |'
 
 
-<<<<<<< HEAD
-def solve_lasso(y, H, a0, lambd, tol=1e-4, verbose=False, solver='celer', positive=False):
-=======
 def solve_lasso(y, H, a0, lambd, tol=1e-4, solver='celer', positive=False):
->>>>>>> fcef5dcf
 
     """
     Wrapper of spams.fistaFlat for the Lasso.
@@ -494,12 +490,8 @@
 
         # Solve the Lasso with the new index
         atilde = solve_lasso(
-<<<<<<< HEAD
-            y2, Htilde2, atilde, lambd, tol=kkt_stop, solver=solver, positive=positive
-=======
             y2, Htilde2, atilde, lambd, tol=kkt_stop, solver=solver,
             positive=positive
->>>>>>> fcef5dcf
         )
 
         if verbose:
@@ -668,11 +660,7 @@
 
                 # Résolution du Lasso sur le problème réduit
                 xtilde_loc = solve_lasso(
-<<<<<<< HEAD
-                    y_loc2, Htilde_loc2, xtilde_loc, lambd, tol=kkt_stop, 
-=======
                     y_loc2, Htilde_loc2, xtilde_loc, lambd, tol=kkt_stop,
->>>>>>> fcef5dcf
                     solver=solver, positive=positive
                 )
 
